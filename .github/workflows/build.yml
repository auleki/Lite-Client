--- conflicted
+++ resolved
@@ -13,13 +13,11 @@
         run: yarn
       - name: build
         run: yarn make
-<<<<<<< HEAD
       - uses: actions/upload-artifact@v2
         with:
           name: linux-build-artifact
           path: out/
-=======
->>>>>>> 963edf8d
+
 
   build_on_mac:
     runs-on: macos-latest
@@ -35,13 +33,10 @@
         run: yarn
       - name: build
         run: yarn make
-<<<<<<< HEAD
       - uses: actions/upload-artifact@v2
         with:
           name: linux-build-artifact
           path: out/
-=======
->>>>>>> 963edf8d
 
   build_on_win:
     runs-on: windows-latest
@@ -53,12 +48,9 @@
       - name: install dependencies
         run: yarn
       - name: build
-<<<<<<< HEAD
         run: yarn make
       - uses: actions/upload-artifact@v2
         with:
           name: linux-build-artifact
           path: out/
-=======
-        run: yarn make
->>>>>>> 963edf8d
+
