// libs
import React, { FormEvent, useEffect, useState, useRef } from 'react';
import Styled from 'styled-components';
import { useSDK } from '@metamask/sdk-react';
import { ThreeDots } from 'react-loader-spinner';
import { useParams, useNavigate } from 'react-router-dom';

// types and helpers
import { Chat, ChatMessage } from '../renderer';
import { useChatContext } from '../contexts/chat-context';

import {
  isActionInitiated,
  handleBalanceRequest,
  handleTransactionRequest,
} from '../utils/transaction';
import { parseResponse } from '../utils/utils';
import { ActionParams } from '../utils/types';

const ChatView = (): React.JSX.Element => {
  const { chatId } = useParams<{ chatId?: string }>();
  const navigate = useNavigate();
  const {
    currentChat,
    switchToChat,
    sendMessage,
    isLoading: chatLoading,
    error: chatError,
  } = useChatContext();

  const [inputValue, setInputValue] = useState('');
  const [isLoading, setIsLoading] = useState(false);
  const [error, setError] = useState<string | null>(null);
  const [selectedNetwork, setSelectedNetwork] = useState('');
  const { provider, account, connected } = useSDK();

  const chatMainRef = useRef<HTMLDivElement>(null);
  const chatInputRef = useRef<HTMLInputElement>(null);

  // Handle chat loading based on route parameter
  useEffect(() => {
    const handleChatRoute = async () => {
      if (chatId) {
        // Load specific chat
        try {
          await switchToChat(chatId);
        } catch (error) {
          console.error('Failed to load chat:', error);
          setError('Failed to load chat');
          navigate('/chat');
        }
      }
    };

    handleChatRoute();
  }, [chatId, switchToChat, navigate]);

  // Auto-focus input when chat changes
  useEffect(() => {
    if (chatInputRef.current && currentChat) {
      chatInputRef.current.focus();
    }
  }, [currentChat]);

  // Scroll to bottom when messages change
  useEffect(() => {
    if (chatMainRef.current && currentChat?.messages) {
      // Use setTimeout to ensure DOM is fully updated before scrolling
      setTimeout(() => {
        if (chatMainRef.current) {
          chatMainRef.current.scrollTop = chatMainRef.current.scrollHeight;
        }
      }, 50);
    }
  }, [currentChat?.messages]);

  // Also scroll when loading state changes (when response arrives)
  useEffect(() => {
    if (!isLoading && chatMainRef.current) {
      setTimeout(() => {
        if (chatMainRef.current) {
          chatMainRef.current.scrollTop = chatMainRef.current.scrollHeight;
        }
      }, 100);
    }
  }, [isLoading]);

  // Clear local error when chat error changes
  useEffect(() => {
    if (chatError) {
      setError(chatError);
    }
  }, [chatError]);

  // Handle sending a message
  const handleSendMessage = async (message: string) => {
    if (!currentChat) {
      setError('No active chat. Please create a new chat.');
      return;
    }

    try {
      setIsLoading(true);
      setError(null);
      await sendMessage(message);
      setInputValue('');
    } catch (err) {
      console.error('Failed to send message:', err);
      setError(err instanceof Error ? err.message : 'Failed to send message');
    } finally {
      setIsLoading(false);
    }
  };

  // Handle form submission
  const handleQuestionAsked = async (question: string) => {
    if (!question.trim()) return;
    await handleSendMessage(question.trim());
  };

  const handleQuestionChange = (e: FormEvent<HTMLInputElement>) => {
    setInputValue(e.currentTarget.value);
  };

  const handleKeyPress = (e: React.KeyboardEvent<HTMLInputElement>) => {
    if (e.key === 'Enter' && !e.shiftKey) {
      e.preventDefault();
      handleQuestionAsked(inputValue);
    }
  };

  const handleNetworkChange = async (e: React.ChangeEvent<HTMLSelectElement>) => {
    const selectedChain = e.target.value;

    const selectedValue = e.target.value;
    setSelectedNetwork(selectedValue);

    // Check if the default option is selected
    if (!selectedChain) {
      console.log('No network selected.');
      return; // Early return to avoid further execution
    }
  };

  const formatTimestamp = (timestamp: Date) => {
    return new Date(timestamp).toLocaleTimeString('en-US', {
      hour: '2-digit',
      minute: '2-digit',
    });
  };

  return (
    <Chat.Layout>
<<<<<<< HEAD
=======

>>>>>>> 70b3982e
      {connected && (
        <Chat.Dropdown onChange={handleNetworkChange} value={selectedNetwork}>
          <option value="">Select a network</option>
          <option value="0x1">Ethereum</option>
          <option value="0xaa36a7">Sepolia</option>
          <option value="0xa4b1">Arbitrum</option>
          <option value="0x64">Gnosis</option>
        </Chat.Dropdown>
      )}
      <Chat.Main ref={chatMainRef}>
        {!currentChat && (
          <Chat.WelcomeMessage>
            <Chat.WelcomeTitle>Welcome to Morpheus</Chat.WelcomeTitle>
            <Chat.WelcomeText>Create a new chat to get started</Chat.WelcomeText>
            <Chat.WelcomeHint>
              Use the "New Chat" button in the sidebar to create your first conversation
            </Chat.WelcomeHint>
          </Chat.WelcomeMessage>
        )}

        {currentChat && currentChat.messages.length === 0 && (
          <Chat.WelcomeMessage>
            <Chat.WelcomeTitle>
              {currentChat.mode === 'local' ? '🏠' : '🌐'} {currentChat.title}
            </Chat.WelcomeTitle>
            <Chat.WelcomeText>
              {currentChat.mode === 'local' ? 'Private & Local' : 'Cloud Processing'} •{' '}
              {currentChat.model}
            </Chat.WelcomeText>
            <Chat.WelcomeHint>How can I help you today?</Chat.WelcomeHint>
          </Chat.WelcomeMessage>
        )}

        {currentChat &&
          currentChat.messages.map((message, index) => (
            <Chat.MessageWrapper key={message.id}>
              {message.role === 'user' && (
                <Chat.UserMessage>
                  <Chat.MessageContent $isUser={true}>{message.content}</Chat.MessageContent>
                  <Chat.MessageTimestamp>
                    {formatTimestamp(message.timestamp)}
                  </Chat.MessageTimestamp>
                </Chat.UserMessage>
              )}
              {message.role === 'assistant' && (
                <Chat.AIMessage>
                  <Chat.AIHeader>
                    <Chat.SourceIndicator $source={currentChat.mode}>
                      <Chat.SourceIcon>
                        {currentChat.mode === 'remote' ? '☁️' : '🏠'}
                      </Chat.SourceIcon>
                      <Chat.SourceText>
                        {currentChat.mode === 'remote' ? 'Remote' : 'Local'} • {currentChat.model}
                      </Chat.SourceText>
                    </Chat.SourceIndicator>
                    <Chat.MessageTimestamp>
                      {formatTimestamp(message.timestamp)}
                    </Chat.MessageTimestamp>
                  </Chat.AIHeader>
                  <Chat.MessageContent $isUser={false}>{message.content}</Chat.MessageContent>
                </Chat.AIMessage>
              )}
            </Chat.MessageWrapper>
          ))}

        {isLoading && (
          <Chat.MessageWrapper>
            <Chat.AIMessage>
              <Chat.LoadingIndicator>
                <ThreeDots
                  height="20"
                  width="40"
                  radius="9"
                  color="#59a973"
                  ariaLabel="three-dots-loading"
                  wrapperStyle={{}}
                  visible={true}
                />
              </Chat.LoadingIndicator>
            </Chat.AIMessage>
          </Chat.MessageWrapper>
        )}

        {error && (
          <Chat.ErrorMessage>
            <Chat.ErrorText>{error}</Chat.ErrorText>
          </Chat.ErrorMessage>
        )}
      </Chat.Main>

      <Chat.InputWrapper>
        <Chat.InputContainer>
          <Chat.Input
            ref={chatInputRef}
            value={inputValue}
            onChange={handleQuestionChange}
            onKeyPress={handleKeyPress}
            placeholder={
              currentChat
                ? `Message Morpheus (${currentChat.mode} - ${currentChat.model})...`
                : 'Create a new chat to start messaging...'
            }
            disabled={!currentChat || isLoading}
          />
          <Chat.SendButton
            onClick={() => handleQuestionAsked(inputValue)}
            disabled={!currentChat || !inputValue.trim() || isLoading}
          >
            {isLoading ? 'Sending...' : 'Send'}
          </Chat.SendButton>
        </Chat.InputContainer>
      </Chat.InputWrapper>
    </Chat.Layout>
  );
};

const Chat = {
  Layout: Styled.div`
    display: flex;
    flex-direction: column;
    height: 100%;
    background: ${(props) => props.theme.colors.core};
  `,
  Dropdown: Styled.select`
    margin: 10px 20px;
    padding: 8px 12px;
    border: 1px solid ${(props) => props.theme.colors.hunter};
    border-radius: 5px;
    background: transparent;
    color: ${(props) => props.theme.colors.notice};
    font-family: ${(props) => props.theme.fonts.family.primary.regular};
    font-size: 14px;

    &:focus {
      outline: none;
      border-color: ${(props) => props.theme.colors.emerald};
    }
  `,
  Main: Styled.div`
    flex: 1;
    overflow-y: auto;
    padding: 20px;
    display: flex;
    flex-direction: column;
    gap: 16px;
  `,
  MessageWrapper: Styled.div`
    display: flex;
    flex-direction: column;
    gap: 8px;
  `,
  UserMessage: Styled.div`
    align-self: flex-end;
    max-width: 80%;
    display: flex;
    flex-direction: column;
    align-items: flex-end;
    gap: 4px;
  `,
  AIMessage: Styled.div`
    align-self: flex-start;
    max-width: 80%;
    display: flex;
    flex-direction: column;
    gap: 8px;
  `,
  AIHeader: Styled.div`
    display: flex;
    align-items: center;
    justify-content: space-between;
    margin-bottom: 8px;
  `,
  SourceIndicator: Styled.div<{ $source: 'local' | 'remote' }>`
    display: flex;
    align-items: center;
    gap: 6px;
    padding: 4px 8px;
    border-radius: 12px;
    background: ${({ $source }) =>
      $source === 'remote' ? 'rgba(74, 144, 226, 0.15)' : 'rgba(23, 156, 101, 0.15)'};
    border: 1px solid ${({ $source }) =>
      $source === 'remote' ? 'rgba(74, 144, 226, 0.3)' : 'rgba(23, 156, 101, 0.3)'};
  `,
  SourceIcon: Styled.span`
    font-size: 0.8rem;
  `,
  SourceText: Styled.span`
    color: ${(props) => props.theme.colors.notice};
    font-family: ${(props) => props.theme.fonts.family.primary.regular};
    font-size: 0.8rem;
    font-weight: 500;
  `,
  MessageTimestamp: Styled.span`
    color: ${(props) => props.theme.colors.notice};
    font-family: ${(props) => props.theme.fonts.family.secondary.regular};
    font-size: 0.7rem;
    opacity: 0.5;
  `,
  MessageContent: Styled.div<{ $isUser: boolean }>`
    padding: 12px 16px;
    border-radius: 18px;
    font-family: ${(props) => props.theme.fonts.family.primary.regular};
    font-size: 14px;
    line-height: 1.5;
    white-space: pre-wrap;
    word-wrap: break-word;
    
    ${({ $isUser, theme }) =>
      $isUser
        ? `
          background: ${theme.colors.emerald};
          color: white;
        `
        : `
          background: ${theme.colors.hunter};
          color: ${theme.colors.notice};
          border: 1px solid ${theme.colors.hunter};
        `}
  `,
  WelcomeMessage: Styled.div`
    display: flex;
    flex-direction: column;
    align-items: center;
    justify-content: center;
    text-align: center;
    gap: 8px;
    margin: auto;
    padding: 40px;
  `,
  WelcomeTitle: Styled.h2`
    color: ${(props) => props.theme.colors.emerald};
    font-family: ${(props) => props.theme.fonts.family.primary.bold};
    font-size: 1.5rem;
    margin: 0;
  `,
  WelcomeText: Styled.p`
    color: ${(props) => props.theme.colors.notice};
    font-family: ${(props) => props.theme.fonts.family.primary.regular};
    font-size: 1rem;
    margin: 0;
    opacity: 0.8;
  `,
  WelcomeHint: Styled.p`
    color: ${(props) => props.theme.colors.notice};
    font-family: ${(props) => props.theme.fonts.family.secondary.regular};
    font-size: 0.9rem;
    margin: 0;
    opacity: 0.6;
  `,
  LoadingIndicator: Styled.div`
    padding: 12px 16px;
    background: ${(props) => props.theme.colors.hunter};
    border-radius: 18px;
    display: flex;
    align-items: center;
    justify-content: center;
  `,
  ErrorMessage: Styled.div`
    background: rgba(239, 68, 68, 0.1);
    border: 1px solid rgba(239, 68, 68, 0.3);
    border-radius: 8px;
    padding: 12px;
    margin: 8px 0;
    display: flex;
    align-items: center;
    justify-content: space-between;
  `,
  ErrorText: Styled.span`
    color: ${(props) => props.theme.colors.notice};
    font-family: ${(props) => props.theme.fonts.family.primary.regular};
<<<<<<< HEAD
    font-size: 0.9rem;
=======
    font-size: ${(props) => props.theme.fonts.size.small};
    &:focus {
      border: 2px solid ${(props) => props.theme.colors.emerald};
    }
>>>>>>> 70b3982e
  `,
  InputWrapper: Styled.div`
    padding: 20px;
    border-top: 1px solid ${(props) => props.theme.colors.hunter};
    background: ${(props) => props.theme.colors.core};
  `,
  InputContainer: Styled.div`
    display: flex;
    gap: 12px;
    align-items: flex-end;
  `,
  Input: Styled.input`
    flex: 1;
    padding: 12px;
    border: 1px solid ${(props) => props.theme.colors.hunter};
    border-radius: 5px;
    font-family: ${(props) => props.theme.fonts.family.primary.regular};
    font-size: ${(props) => props.theme.fonts.size.small};
    background: transparent;
    color: ${(props) => props.theme.colors.notice};

    &:focus {
      outline: none;
      border: 2px solid ${(props) => props.theme.colors.emerald};
    }

    &:focus {
      outline: none;
      border-color: ${(props) => props.theme.colors.emerald};
    }

    &::placeholder {
      color: ${(props) => props.theme.colors.notice};
      opacity: 0.6;
    }

    &:disabled {
      opacity: 0.5;
      cursor: not-allowed;
    }
  `,
  SendButton: Styled.button`
    padding: 10px 15px;
    background: ${(props) => props.theme.colors.emerald};
    color: white;
    border: none;
    border-radius: 5px;
    cursor: pointer;
    font-family: ${(props) => props.theme.fonts.family.primary.regular};
    font-size: 14px;
    transition: all 0.2s ease;

    &:hover:not(:disabled) {
      background: ${(props) => props.theme.colors.emerald}DD;
    }

    &:disabled {
      background: ${(props) => props.theme.colors.hunter};
      color: ${(props) => props.theme.colors.notice};
      opacity: 0.5;
      cursor: not-allowed;
    }
  `,
};

export default ChatView;<|MERGE_RESOLUTION|>--- conflicted
+++ resolved
@@ -151,10 +151,6 @@
 
   return (
     <Chat.Layout>
-<<<<<<< HEAD
-=======
-
->>>>>>> 70b3982e
       {connected && (
         <Chat.Dropdown onChange={handleNetworkChange} value={selectedNetwork}>
           <option value="">Select a network</option>
@@ -286,7 +282,67 @@
     background: transparent;
     color: ${(props) => props.theme.colors.notice};
     font-family: ${(props) => props.theme.fonts.family.primary.regular};
-    font-size: 14px;
+    font-size: ${(props) => props.theme.fonts.size.small};
+    word-wrap: break-word;
+    margin-bottom: 5px;
+  `,
+  Answer: Styled.span`
+    display: flex;
+    color: ${(props) => props.theme.colors.emerald};
+    font-family: ${(props) => props.theme.fonts.family.primary.regular};
+    font-size: ${(props) => props.theme.fonts.size.small};
+    margin-left: 20px;
+  `,
+  PollingIndicator: Styled(ThreeDots)`
+    display: flex;
+  `,
+  Bottom: Styled.div`
+    display: flex;
+    width: 100%;
+    height: 20%;
+    background: ${(props) => props.theme.colors.core};
+    justify-content: center;
+  `,
+  InputWrapper: Styled.div`
+    display: flex;
+    width: 90%;
+    height: 40px;
+    position: relative;
+    align-items: center;
+  `,
+  Input: Styled.input`
+    display: flex;
+    width: 100%;
+    height: 40px;
+    border-radius: 30px;
+    padding: 0 40px 0 25px;
+    background: ${(props) => props.theme.colors.core};
+    border: 2px solid ${(props) => props.theme.colors.hunter};
+    color: ${(props) => props.theme.colors.notice};
+    font-family: ${(props) => props.theme.fonts.family.primary.regular};
+    font-size: ${(props) => props.theme.fonts.size.small};
+    &:focus {
+      border: 2px solid ${(props) => props.theme.colors.emerald};
+    }
+  `,
+  Arrow: Styled.span`
+    display: flex;
+    color: ${(props) => props.theme.colors.notice};
+    font-family: ${(props) => props.theme.fonts.family.primary.regular};
+    font-size: ${(props) => props.theme.fonts.size.small};
+    position: absolute;
+    left: 10px;
+  `,
+  SubmitButton: Styled.button`
+    display: flex;
+    width: 30px;
+    height: 30px;
+    border-radius: 25px;
+    background: ${(props) => props.theme.colors.hunter};
+    position: absolute;
+    right: 5px;
+    cursor: ${(props) => (props.disabled ? 'not-allowed' : 'pointer')};
+    border: none;
 
     &:focus {
       outline: none;
@@ -425,14 +481,7 @@
   ErrorText: Styled.span`
     color: ${(props) => props.theme.colors.notice};
     font-family: ${(props) => props.theme.fonts.family.primary.regular};
-<<<<<<< HEAD
     font-size: 0.9rem;
-=======
-    font-size: ${(props) => props.theme.fonts.size.small};
-    &:focus {
-      border: 2px solid ${(props) => props.theme.colors.emerald};
-    }
->>>>>>> 70b3982e
   `,
   InputWrapper: Styled.div`
     padding: 20px;
