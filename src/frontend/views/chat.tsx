// libs
import React, { FormEvent, useEffect, useState, useRef } from 'react';
import Styled from 'styled-components';
import { useSDK } from '@metamask/sdk-react';
import { ThreeDots } from 'react-loader-spinner';

// types and helpers
import { AIMessage } from '../types';
import { OllamaChannel } from './../../events';
import { useAIMessagesContext } from '../contexts';

import {
  isActionInitiated,
  handleBalanceRequest,
  handleTransactionRequest,
} from '../utils/transaction';
import { parseResponse } from '../utils/utils';
import { ActionParams } from '../utils/types';
import { getChainInfoByChainId } from '../utils/chain';

const ChatView = (): JSX.Element => {
  const [selectedModel, setSelectedModel] = useState('llama2');
  const [dialogueEntries, setDialogueEntries] = useAIMessagesContext();
  const [inputValue, setInputValue] = useState('');
  const [currentQuestion, setCurrentQuestion] = useState<AIMessage>();
  const [isOllamaBeingPolled, setIsOllamaBeingPolled] = useState(false);
  const { ready, sdk, connected, connecting, provider, chainId, account, balance } = useSDK();
  const ethInWei = '1000000000000000000';
  const [selectedNetwork, setSelectedNetwork] = useState('');

  const chatMainRef = useRef<HTMLDivElement>(null);
  const chatInputRef = useRef<HTMLInputElement>(null);

  useEffect(() => {
    window.backendBridge.ollama.onAnswer((response) => {
      setDialogueEntries([
        ...dialogueEntries,
        { question: inputValue, answer: response.message.content, answered: true },
      ]);

      setInputValue('');
    });

    return () => {
      window.backendBridge.removeAllListeners(OllamaChannel.OllamaAnswer);
    };
  });

  // Scroll to bottom of chat when user adds new dialogue
  useEffect(() => {
    const observer = new MutationObserver((mutations) => {
      for (const mutation of mutations) {
        if (chatMainRef.current && mutation.type === 'childList') {
          chatMainRef.current.scrollTop = chatMainRef.current.scrollHeight;
        }
      }
    });

    if (chatMainRef.current) {
      observer.observe(chatMainRef?.current, {
        childList: true, // observe direct children
      });
    }

    return () => observer.disconnect();
  }, []);

  // Refocus onto input field once new dialogue entry is added
  useEffect(() => {
    if (chatInputRef.current) {
      chatInputRef.current.focus();
    }
  }, [dialogueEntries]);

  //Function to update dialogue entries
  const updateDialogueEntries = (question: string, message: string) => {
    setCurrentQuestion(undefined);
    setDialogueEntries([
      ...dialogueEntries,
      { question: question, answer: message, answered: true },
    ]);
  };

  const checkGasCost = (balance: string, transaction: ActionParams): boolean => {
    // calculate the max gas cost in Wei (gasPrice * gas)
    // User's balance in ETH as a float string
    const balanceInEth = parseFloat(balance);
    // Convert balance to Wei
    const balanceInWei = BigInt(balanceInEth * 1e18); // 1 ETH = 10^18 Wei
    const fivePercentOfBalanceInWei = balanceInWei / BigInt(20); // Equivalent to 5%
    const gasCostInWei = BigInt(transaction.gasPrice) * BigInt(transaction.gas);
    return gasCostInWei > fivePercentOfBalanceInWei;
  };
  const processResponse = async (
    question: string,
    response: string,
    action: ActionParams | undefined,
  ) => {
    if (action == undefined) {
      action = {};
    }
    if (!isActionInitiated(action)) {
      updateDialogueEntries(question, response); //no additional logic in this case

      return;
    }

    // Sanity Checks:
    if (!account || !provider) {
      const errorMessage = `Error: Please connect to metamask`;
      updateDialogueEntries(question, errorMessage);

      return;
    }

    switch (action.type.toLowerCase()) {
      case 'balance':
        let message: string;
        try {
          message = await handleBalanceRequest(provider, account);
        } catch (error) {
          message = `Error: Failed to retrieve a valid balance from Metamask, try reconnecting.`;
        }
        updateDialogueEntries(question, message);
        break;

      case 'transfer':
        try {
          const builtTx = await handleTransactionRequest(provider, action, account, question);
          console.log('from: ' + builtTx.params[0].from);
          //if gas is more than 5% of balance - check with user
          const balance = await handleBalanceRequest(provider, account);
          const isGasCostMoreThan5Percent = checkGasCost(balance, builtTx.params[0]);
          if (isGasCostMoreThan5Percent) {
            updateDialogueEntries(
              question,
              `Important: The gas cost is expensive relative to your balance please proceed with caution\n\n${response}`,
            );
          } else {
            updateDialogueEntries(question, response);
          }
          await provider?.request(builtTx);
        } catch (error) {
          const badTransactionMessage =
            'Error: There was an error sending your transaction, if the transaction type is balance or transfer please reconnect to metamask';
          updateDialogueEntries(question, badTransactionMessage);
        }
        break;

      case 'address':
        updateDialogueEntries(question, account);
        break;

      default:
        // If the transaction type is not recognized, we will not proceed with the transaction.
        const errorMessage = `Error: Invalid transaction type: ${action.type}`;
        updateDialogueEntries(question, errorMessage);
    }
  };

  const handleQuestionAsked = async (question: string) => {
    if (isOllamaBeingPolled) {
      return;
    }

    const dialogueEntry = {
      question: question,
      answered: false,
    };

    setCurrentQuestion(dialogueEntry);
    setInputValue('');

    setIsOllamaBeingPolled(true);

    const inference = await window.backendBridge.ollama.question({
      model: selectedModel,
      query: question,
    });

    console.log(inference);
    if (inference) {
      const { response, action: action } = parseResponse(inference.message.content);

      if (response == 'error') {
        updateDialogueEntries(question, 'Sorry, I had a problem with your request.');
      } else {
        await processResponse(question, response, action);
      }
    }

    setIsOllamaBeingPolled(false);
  };

  const handleQuestionChange = (e: FormEvent<HTMLInputElement>) => {
    setInputValue(e.currentTarget.value);
  };

  const handleNetworkChange = async (e: React.ChangeEvent<HTMLSelectElement>) => {
    const selectedChain = e.target.value;

    const selectedValue = e.target.value;
    setSelectedNetwork(selectedValue);

    // Check if the default option is selected
    if (!selectedChain) {
      console.log('No network selected.');
      return; // Early return to avoid further execution
    }

    // Sanity Checks:
    if (!account || !provider) {
      const errorMessage = `Error: Please connect to MetaMask`;
      updateDialogueEntries('', errorMessage);
      return;
    }

    try {
      const response = await provider.request({
        method: 'wallet_switchEthereumChain',
        params: [{ chainId: selectedChain }],
      });
      console.log(response);
    } catch (error) {
      //if switch chain fails then add the chain
      try {
        const chainInfo = getChainInfoByChainId(selectedChain);
        const response = await provider.request({
          method: 'wallet_addEthereumChain',
          params: [chainInfo],
        });
      } catch (error) {
        console.error('Failed to switch networks:', error);
      }
    }
  };

  return (
    <Chat.Layout>
<<<<<<< HEAD
      <Chat.Dropdown onChange={handleNetworkChange} value="">
        <option value="">Select a network</option>
        <option value="0x1">Ethereum</option>
        <option value="0xa4b1">Arbitrum</option>
        <option value="0xaa36a7">Sepolia</option>
        <option value="0x4268">Holesky</option>
      </Chat.Dropdown>
      <Chat.Main>
=======
      {connected && (
        <Chat.Dropdown onChange={handleNetworkChange} value={selectedNetwork}>
          <option value="">Select a network</option>
          <option value="0x1">Ethereum</option>
          <option value="0xaa36a7">Sepolia</option>
          <option value="0xa4b1">Arbitrum</option>
          <option value="0x64">Gnosis</option>
        </Chat.Dropdown>
      )}
      <Chat.Main ref={chatMainRef}>
>>>>>>> f59aa689
        {dialogueEntries.map((entry, index) => {
          return (
            <Chat.QuestionWrapper
              key={`dialogue-${index}`}
              style={{ display: 'flex', flexDirection: 'column' }}
            >
              {entry.question && <Chat.Question>{`> ${entry.question}`}</Chat.Question>}
              {entry.answer && <Chat.Answer>{entry.answer}</Chat.Answer>}
            </Chat.QuestionWrapper>
          );
        })}
        {currentQuestion && (
          <Chat.QuestionWrapper>
            <Chat.Question>{`> ${currentQuestion.question}`}</Chat.Question>
            <Chat.Answer>
              <Chat.PollingIndicator width="30" height="20" />
            </Chat.Answer>
          </Chat.QuestionWrapper>
        )}
      </Chat.Main>
      <Chat.Bottom>
        <Chat.InputWrapper>
          <Chat.Arrow>&gt;</Chat.Arrow>
          <Chat.Input
            ref={chatInputRef}
            disabled={isOllamaBeingPolled}
            value={inputValue}
            onChange={handleQuestionChange}
            onKeyDown={(e: React.KeyboardEvent<HTMLInputElement>) => {
              if (e.key === 'Enter') {
                handleQuestionAsked(inputValue);
              }
            }}
          />
          <Chat.SubmitButton
            disabled={isOllamaBeingPolled || !inputValue}
            onClick={() => handleQuestionAsked(inputValue)}
          />
        </Chat.InputWrapper>
      </Chat.Bottom>
      {/* <div onClick={() => handleQuestionAsked('How much is 5 times 5?')}>Ask Olama</div>

      <div style={{ display: 'flex', flexDirection: 'column' }}>
        {currentQuestion && <span style={{ backgroundColor: 'yellow' }}>{currentQuestion}</span>}
      </div> */}
    </Chat.Layout>
  );
};

const Chat = {
  Layout: Styled.div`
    display: flex;
    flex-direction: column;
    width: 100%;
    height: 100%;
    background: ${(props) => props.theme.colors.core};
  `,
  Main: Styled.div`
    display: flex;
    width: 100%;
    height: 80%;
    flex-direction: column;
    padding: 20px;
    margin-bottom: 20px;
    overflow: scroll;
  `,
  QuestionWrapper: Styled.div`
    display: flex;
    flex-direction: column;
    margin-bottom: 20px;
  `,
  Question: Styled.span`
    color: ${(props) => props.theme.colors.notice};
    font-family: ${(props) => props.theme.fonts.family.primary.regular};
    font-size: ${(props) => props.theme.fonts.size.small};
    word-wrap: break-word;
    margin-bottom: 5px;
  `,
  Answer: Styled.span`
    display: flex;
    color: ${(props) => props.theme.colors.emerald};
    font-family: ${(props) => props.theme.fonts.family.primary.regular};
    font-size: ${(props) => props.theme.fonts.size.small};
    margin-left: 20px;
  `,
  PollingIndicator: Styled(ThreeDots)`
    display: flex;
  `,
  Bottom: Styled.div`
    display: flex;
    width: 100%;
    height: 20%;
    background: ${(props) => props.theme.colors.core};
    justify-content: center;
  `,
  InputWrapper: Styled.div`
    display: flex;
    width: 90%;
    height: 40px;
    position: relative;
    align-items: center;
  `,
  Input: Styled.input`
    display: flex;
    width: 100%;
    height: 40px;
    border-radius: 30px;
    padding: 0 40px 0 25px;
    background: ${(props) => props.theme.colors.core};
    border: 2px solid ${(props) => props.theme.colors.hunter};
    color: ${(props) => props.theme.colors.notice};
    font-family: ${(props) => props.theme.fonts.family.primary.regular};
    font-size: ${(props) => props.theme.fonts.size.small};
    &:focus {
      border: 2px solid ${(props) => props.theme.colors.emerald};
    }
  `,
  Arrow: Styled.span`
    display: flex;
    color: ${(props) => props.theme.colors.notice};
    font-family: ${(props) => props.theme.fonts.family.primary.regular};
    font-size: ${(props) => props.theme.fonts.size.small};
    position: absolute;
    left: 10px;
  `,
  SubmitButton: Styled.button`
    display: flex;
    width: 30px;
    height: 30px;
    border-radius: 25px;
    background: ${(props) => props.theme.colors.hunter};
    position: absolute;
    right: 5px;
    cursor: ${(props) => (props.disabled ? 'not-allowed' : 'pointer')};
    border: none;

    &:hover {
      background: ${(props) => (props.disabled ? props.theme.colors.hunter : props.theme.colors.emerald)};
    }
  `,
  Dropdown: Styled.select`
      position: absolute;
      top: 42px;
      left: 25px;
      padding: 8px 10px;
      border-radius: 10px;
      background-color: ${(props) => props.theme.colors.core}; 
      color: ${(props) => props.theme.colors.notice}; 
      border: 2px solid ${(props) => props.theme.colors.hunter}; 
      font-family: ${(props) => props.theme.fonts.family.primary.regular};
      font-size: ${(props) => props.theme.fonts.size.small};
      cursor:  pointer;

      &:hover {
        border: 2px solid ${(props) => props.theme.colors.emerald};
      }

      option {
        background-color: ${(props) => props.theme.colors.core};
        color: ${(props) => props.theme.colors.emerald};
      }
    `,
};

export default ChatView;<|MERGE_RESOLUTION|>--- conflicted
+++ resolved
@@ -237,16 +237,7 @@
 
   return (
     <Chat.Layout>
-<<<<<<< HEAD
-      <Chat.Dropdown onChange={handleNetworkChange} value="">
-        <option value="">Select a network</option>
-        <option value="0x1">Ethereum</option>
-        <option value="0xa4b1">Arbitrum</option>
-        <option value="0xaa36a7">Sepolia</option>
-        <option value="0x4268">Holesky</option>
-      </Chat.Dropdown>
-      <Chat.Main>
-=======
+
       {connected && (
         <Chat.Dropdown onChange={handleNetworkChange} value={selectedNetwork}>
           <option value="">Select a network</option>
@@ -257,7 +248,6 @@
         </Chat.Dropdown>
       )}
       <Chat.Main ref={chatMainRef}>
->>>>>>> f59aa689
         {dialogueEntries.map((entry, index) => {
           return (
             <Chat.QuestionWrapper
