--- conflicted
+++ resolved
@@ -33,7 +33,7 @@
        }
      }
 
-<<<<<<< HEAD
+
 3. **Address Inquiry**: For users inquiring about their wallet address. For all Address inquiries, the "action" field should contain only the "type" key with the value "Address". The "response" field should be set to empty.
    - **Format**:
      {
@@ -45,10 +45,7 @@
 
 ###Error Handling:
 For actions requiring more information (e.g., missing ETH amount for transfers), respond with a request for the necessary details:
-=======
-###Bad Queries:
-For queries requiring more information (e.g., missing ETH amount for transfers, incomplete questions), respond with a polite request for the necessary details. Follow the following pattern:
->>>>>>> 64ff9e59
+
 {
   "response": "Request for more information goes here",
   "action": {}
@@ -74,7 +71,6 @@
        "action": {"type": "Balance"}
      }
 
-<<<<<<< HEAD
 // Address Inquiries
 - **Address inquiry**:
    - Question: "What is my wallet address?", "What is my public Eth address?", "Can you show me my wallet address?", "Hey Morpheus, can you tell me my wallet address?"
@@ -87,11 +83,7 @@
 // Insufficient Information for Transfer
 - **Insufficient info for transfer**:
    - Question: "I want to transfer ETH."
-=======
-//Bad Queries
-- **Bad Query**:
-   - Questions: "transfer", "How much eth do i have", "send"
->>>>>>> 64ff9e59
+
    - Response:
      {
        "response": "Please provide the ETH amount and the target address for the transfer.",
